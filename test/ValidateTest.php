--- conflicted
+++ resolved
@@ -135,14 +135,9 @@
      *
      * @group  ZF-2724
      * @return void
-<<<<<<< HEAD
-=======
-     * @expectedException Zend_Validator_Exception
->>>>>>> 133976cc
      */
     public function testStaticFactoryClassNotFound()
     {
-        $this->markTestSkipped('is() method should not try to implement its own plugin loader - refactor this');
         $this->setExpectedException('Zend\Validate\Exception\RuntimeException', 'foo');
         Validator\ValidatorChain::execute('1234', 'UnknownValidator');
     }
