<?php
/**
 * Zend Framework
 *
 * LICENSE
 *
 * This source file is subject to the new BSD license that is bundled
 * with this package in the file LICENSE.txt.
 * It is also available through the world-wide-web at this URL:
 * http://framework.zend.com/license/new-bsd
 * If you did not receive a copy of the license and are unable to
 * obtain it through the world-wide-web, please send an email
 * to license@zend.com so we can send you a copy immediately.
 *
 * @category   Zend
 * @package    Zend_Validate
 * @copyright  Copyright (c) 2005-2011 Zend Technologies USA Inc. (http://www.zend.com)
 * @license    http://framework.zend.com/license/new-bsd     New BSD License
 */

/**
 * @namespace
 */
namespace Zend\Validator;

/**
 * @uses       \Zend\Validator\AbstractValidator
 * @uses       \Zend\Validator\Exception
 * @category   Zend
 * @package    Zend_Validate
 * @copyright  Copyright (c) 2005-2011 Zend Technologies USA Inc. (http://www.zend.com)
 * @license    http://framework.zend.com/license/new-bsd     New BSD License
 */
class Regex extends AbstractValidator
{
    const INVALID   = 'regexInvalid';
    const NOT_MATCH = 'regexNotMatch';
    const ERROROUS  = 'regexErrorous';

    /**
     * @var array
     */
    protected $_messageTemplates = array(
        self::INVALID   => "Invalid type given. String, integer or float expected",
        self::NOT_MATCH => "'%value%' does not match against pattern '%pattern%'",
        self::ERROROUS  => "There was an internal error while using the pattern '%pattern%'",
    );

    /**
     * @var array
     */
    protected $_messageVariables = array(
        'pattern' => 'pattern'
    );

    /**
     * Regular expression pattern
     *
     * @var string
     */
    protected $pattern;

    /**
     * Sets validator options
     *
     * @param  string|\Zend\Config\Config $pattern
     * @throws \Zend\Validator\Exception On missing 'pattern' parameter
     * @return void
     */
    public function __construct($pattern)
    {
        if (is_string($pattern)) {
            $this->setPattern($pattern);
            parent::__construct(array());
            return;
        }

        parent::__construct($pattern);

<<<<<<< HEAD
        if (!$this->pattern) {
            throw new Exception\InvalidArgumentException("Missing option 'pattern'");
        }
=======
        $this->setPattern($pattern);
        
        parent::__construct();
>>>>>>> c144164e
    }

    /**
     * Returns the pattern option
     *
     * @return string
     */
    public function getPattern()
    {
        return $this->pattern;
    }

    /**
     * Sets the pattern option
     *
     * @param  string $pattern
     * @throws \Zend\Validator\Exception if there is a fatal error in pattern matching
     * @return \Zend\Validator\Regex Provides a fluent interface
     */
    public function setPattern($pattern)
    {
        $this->pattern = (string) $pattern;
        $status        = @preg_match($this->pattern, "Test");

        if (false === $status) {
             throw new Exception\InvalidArgumentException("Internal error while using the pattern '$this->pattern'");
        }

        return $this;
    }

    /**
     * Returns true if and only if $value matches against the pattern option
     *
     * @param  string $value
     * @return boolean
     */
    public function isValid($value)
    {
        if (!is_string($value) && !is_int($value) && !is_float($value)) {
            $this->error(self::INVALID);
            return false;
        }

        $this->setValue($value);

        $status = @preg_match($this->pattern, $value);
        if (false === $status) {
            $this->error(self::ERROROUS);
            return false;
        }

        if (!$status) {
            $this->error(self::NOT_MATCH);
            return false;
        }

        return true;
    }
}<|MERGE_RESOLUTION|>--- conflicted
+++ resolved
@@ -22,6 +22,9 @@
  * @namespace
  */
 namespace Zend\Validator;
+
+use Traversable,
+    Zend\Stdlib\IteratorToArray;
 
 /**
  * @uses       \Zend\Validator\AbstractValidator
@@ -63,7 +66,7 @@
     /**
      * Sets validator options
      *
-     * @param  string|\Zend\Config\Config $pattern
+     * @param  string|Traversable $pattern
      * @throws \Zend\Validator\Exception On missing 'pattern' parameter
      * @return void
      */
@@ -75,17 +78,21 @@
             return;
         }
 
-        parent::__construct($pattern);
+        if ($pattern instanceof Traversable) {
+            $pattern = IteratorToArray::convert($pattern);
+        }
 
-<<<<<<< HEAD
-        if (!$this->pattern) {
+        if (!is_array($pattern)) {
+            throw new Exception\InvalidArgumentException('Invalid options provided to constructor');
+        }
+
+        if (!array_key_exists('pattern', $pattern)) {
             throw new Exception\InvalidArgumentException("Missing option 'pattern'");
         }
-=======
-        $this->setPattern($pattern);
-        
-        parent::__construct();
->>>>>>> c144164e
+
+        $this->setPattern($pattern['pattern']);
+        unset($pattern['pattern']);
+        parent::__construct($pattern);
     }
 
     /**
@@ -111,7 +118,7 @@
         $status        = @preg_match($this->pattern, "Test");
 
         if (false === $status) {
-             throw new Exception\InvalidArgumentException("Internal error while using the pattern '$this->pattern'");
+             throw new Exception\InvalidArgumentException("Internal error parsing the pattern '{$this->pattern}'");
         }
 
         return $this;
