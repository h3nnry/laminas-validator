--- conflicted
+++ resolved
@@ -30,14 +30,8 @@
      * of mimetypes can be checked. If you give for example "image" all image
      * mime types will not be accepted like "image/gif", "image/jpeg" and so on.
      *
-<<<<<<< HEAD
      * @param  string|array $value Real file to check for mimetype
-     * @return boolean
-=======
-     * @param  string $value Real file to check for mimetype
-     * @param  array  $file  File data from \Zend\File\Transfer\Transfer
      * @return bool
->>>>>>> 852272d0
      */
     public function isValid($value)
     {
