--- conflicted
+++ resolved
@@ -38,14 +38,8 @@
      * Returns true if and only if the file extension of $value is not included in the
      * set extension list
      *
-<<<<<<< HEAD
      * @param  string|array $value Real file to check for extension
-     * @return boolean
-=======
-     * @param  string  $value Real file to check for extension
-     * @param  array   $file  File data from \Zend\File\Transfer\Transfer
      * @return bool
->>>>>>> 852272d0
      */
     public function isValid($value)
     {
