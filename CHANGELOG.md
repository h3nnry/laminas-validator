# Changelog

All notable changes to this project will be documented in this file, in reverse chronological order by release.

<<<<<<< HEAD
## 2.14.0 - TBD

### Added

- Nothing.

### Changed

- Nothing.

### Deprecated

- Nothing.

### Removed

- Nothing.

### Fixed

- Nothing.

## 2.13.1 - TBD
=======
## 2.13.1 - 2020-01-15
>>>>>>> 1bac2bd9

### Added

- Nothing.

### Changed

- Nothing.

### Deprecated

- Nothing.

### Removed

- Nothing.

### Fixed

- [#32](https://github.com/laminas/laminas-validator/pull/32) fixes PHP 7.4 compatibility.

- [#34](https://github.com/laminas/laminas-validator/pull/34) fixes hostname validation for domain parts with 2+ dashes and with dash at the end.

- Updates the TLD list to the latest version from the IANA.

## 2.13.0 - 2019-12-27

### Added

- [zendframework/zend-validator#275](https://github.com/zendframework/zend-validator/pull/275) adds a new `strict` option to `Laminas\Validator\Date`; when `true`, the value being validated must both be a date AND in the same format as provided via the `format` option.

- [zendframework/zend-validator#264](https://github.com/zendframework/zend-validator/pull/264) adds `Laminas\Validator\UndisclosedPassword`, which can be used to determine if a password has been exposed in a known data breach as reported on the [Have I Been Pwned?](https://www.haveibeenpwned.com) website. [Documentation](https://docs.laminas.dev/laminas-validator/validators/undisclosed-password/)

- [zendframework/zend-validator#266](https://github.com/zendframework/zend-validator/pull/266) adds a new option to the `File\Extension` and `File\ExcludeExtension` validators, `allowNonExistentFile`. When set to `true`, the validators will continue validating the extension of the filename given even if the file does not exist. The default is `false`, to preserve backwards compatibility with previous versions.

### Changed

- [zendframework/zend-validator#264](https://github.com/zendframework/zend-validator/pull/264) bumps the minimum supported PHP version to 7.1.0.

- [zendframework/zend-validator#279](https://github.com/zendframework/zend-validator/pull/279) updates the `magic.mime` file used for file validations.

### Deprecated

- Nothing.

### Removed

- [zendframework/zend-validator#264](https://github.com/zendframework/zend-validator/pull/264) removes support for PHP versions prior to 7.1.0.

### Fixed

- Nothing.

## 2.12.2 - 2019-10-29

### Added

- Nothing.

### Changed

- Nothing.

### Deprecated

- Nothing.

### Removed

- Nothing.

### Fixed

- [zendframework/zend-validator#277](https://github.com/zendframework/zend-validator/pull/277) fixes `File\Hash` validator in case
  when the file hash contains only digits.

- [zendframework/zend-validator#277](https://github.com/zendframework/zend-validator/pull/277) fixes `File\Hash` validator to match 
  hash with the given hashing algorithm.

## 2.12.1 - 2019-10-12

### Added

- Nothing.

### Changed

- Nothing.

### Deprecated

- Nothing.

### Removed

- Nothing.

### Fixed

- [zendframework/zend-validator#272](https://github.com/zendframework/zend-validator/pull/272) changes
  curly braces in array and string offset access to square brackets
  in order to prevent issues under the upcoming PHP 7.4 release.

- [zendframework/zend-validator#231](https://github.com/zendframework/zend-validator/pull/231) fixes validation of input hashes in `Laminas\Validator\File\Hash` validator when provided as array.
  Only string hashes are allowed. If different type is provided `Laminas\Validator\Exception\InvalidArgumentException` is thrown.

## 2.12.0 - 2019-01-30

### Added

- [zendframework/zend-validator#250](https://github.com/zendframework/zend-validator/pull/250) adds support for PHP 7.3.

### Changed

- [zendframework/zend-validator#251](https://github.com/zendframework/zend-validator/pull/251) updates the logic of each of the various `Laminas\Validator\File` validators
  to allow validating against PSR-7 `UploadedFileInterface` instances, expanding
  the support originally provided in version 2.11.0.

### Deprecated

- Nothing.

### Removed

- [zendframework/zend-validator#250](https://github.com/zendframework/zend-validator/pull/250) removes support for laminas-stdlib v2 releases.

### Fixed

- Nothing.

## 2.11.1 - 2019-01-29

### Added

- [zendframework/zend-validator#249](https://github.com/zendframework/zend-validator/pull/249) adds support in the hostname validator for the `.rs` TLD.

### Changed

- [zendframework/zend-validator#253](https://github.com/zendframework/zend-validator/pull/253) updates the list of allowed characters for a `DE` domain name to match those published by IDN.

### Deprecated

- Nothing.

### Removed

- Nothing.

### Fixed

- [zendframework/zend-validator#256](https://github.com/zendframework/zend-validator/pull/256) fixes hostname validation when omitting the TLD from verification,
  ensuring validation of the domain segment considers all URI criteria.

## 2.11.0 - 2018-12-13

### Added

- [zendframework/zend-validator#237](https://github.com/zendframework/zend-validator/pull/237) adds support for the [PSR-7 UploadedFileInterface](https://www.php-fig.org/psr/psr-7/#uploadedfileinterface)
  to each of the `Upload` and `UploadFile` validators.

- [zendframework/zend-validator#220](https://github.com/zendframework/zend-validator/pull/220) adds image/webp to the list of known image types for the `IsImage` validator.

### Changed

- Nothing.

### Deprecated

- Nothing.

### Removed

- Nothing.

### Fixed

- Nothing.

## 2.10.3 - 2018-12-13

### Added

- Nothing.

### Changed

- Nothing.

### Deprecated

- Nothing.

### Removed

- Nothing.

### Fixed

- [zendframework/zend-validator#241](https://github.com/zendframework/zend-validator/pull/241) has the `Hostname` validator return an invalid result early when an empty
  domain segment is detected.

- [zendframework/zend-validator#232](https://github.com/zendframework/zend-validator/pull/232) updates the `Hostname` validator to allow underscores in subdomains.

- [zendframework/zend-validator#218](https://github.com/zendframework/zend-validator/pull/218) fixes a precision issue with the `Step` validator.

## 2.10.2 - 2018-02-01

### Added

- [zendframework/zend-validator#202](https://github.com/zendframework/zend-validator/pull/202) adds the
  ability to use custom constant types in extensions of
  `Laminas\Validator\CreditCard`, fixing an issue where users were unable to add
  new brands as they are created.

- [zendframework/zend-validator#203](https://github.com/zendframework/zend-validator/pull/203) adds support
  for the new Russian bank card "Mir".

- [zendframework/zend-validator#204](https://github.com/zendframework/zend-validator/pull/204) adds support
  to the IBAN validator for performing SEPA validation against Croatia and San
  Marino.

- [zendframework/zend-validator#209](https://github.com/zendframework/zend-validator/pull/209) adds
  documentation for the `Explode` validator.

### Changed

- Nothing.

### Deprecated

- Nothing.

### Removed

- Nothing.

### Fixed

- [zendframework/zend-validator#195](https://github.com/zendframework/zend-validator/pull/195) adds
  missing `GpsPoint` validator entries to the `ValidatorPluginManager`, ensuring
  they may be retrieved from it correctly.

- [zendframework/zend-validator#212](https://github.com/zendframework/zend-validator/pull/212) updates the
  `CSRF` validator to automatically mark any non-string values as invalid,
  preventing errors such as array to string conversion.

## 2.10.1 - 2017-08-22

### Added

- Nothing.

### Changed

- Nothing.

### Deprecated

- Nothing.

### Removed

- Nothing.

### Fixed

- [zendframework/zend-validator#194](https://github.com/zendframework/zend-validator/pull/194) modifies the
  `EmailAddress` validator to omit the `INTL_IDNA_VARIANT_UTS46` flag to
  `idn_to_utf8()` if the constant is not defined, fixing an issue on systems
  using pre-2012 releases of libicu.

## 2.10.0 - 2017-08-14

### Added

- [zendframework/zend-validator#175](https://github.com/zendframework/zend-validator/pull/175) adds support
  for PHP 7.2 (conditionally, as PHP 7.2 is currently in beta1).

- [zendframework/zend-validator#157](https://github.com/zendframework/zend-validator/pull/157) adds a new
  validator, `IsCountable`, which allows validating:
  - if a value is countable
  - if a countable value exactly matches a configured count
  - if a countable value is greater than a configured minimum count
  - if a countable value is less than a configured maximum count
  - if a countable value is between configured minimum and maximum counts

### Changed

- [zendframework/zend-validator#169](https://github.com/zendframework/zend-validator/pull/169) modifies how
  the various `File` validators check for readable files. Previously, they used
  `stream_resolve_include_path`, which led to false negative checks when the
  files did not exist within an `include_path` (which is often the case within a
  web application). These now use `is_readable()` instead.

- [zendframework/zend-validator#185](https://github.com/zendframework/zend-validator/pull/185) updates the
  laminas-session requirement (during development, and in the suggestions) to 2.8+,
  to ensure compatibility with the upcoming PHP 7.2 release.

- [zendframework/zend-validator#187](https://github.com/zendframework/zend-validator/pull/187) updates the
  `Between` validator to **require** that both a `min` and a `max` value are
  provided to the constructor, and that both are of the same type (both
  integer/float values and/or both string values). This fixes issues that could
  previously occur when one or the other was not set, but means an exception
  will now be raised during instantiation (versus runtime during `isValid()`).

- [zendframework/zend-validator#188](https://github.com/zendframework/zend-validator/pull/188) updates the
  `ConfigProvider` to alias the service name `ValidatorManager` to the class
  `Laminas\Validator\ValidatorPluginManager`, and now maps the the latter class to
  the `ValidatorPluginManagerFactory`. Previously, we mapped the service name
  directly to the factory. Usage should not change for anybody at this point.

### Deprecated

- Nothing.

### Removed

- [zendframework/zend-validator#175](https://github.com/zendframework/zend-validator/pull/175) removes
  support for HHVM.

### Fixed

- [zendframework/zend-validator#160](https://github.com/zendframework/zend-validator/pull/160) fixes how the
  `EmailAddress` validator handles the local part of an address, allowing it to
  support unicode.

## 2.9.2 - 2017-07-20

### Added

- Nothing.

### Deprecated

- Nothing.

### Removed

- Nothing.

### Fixed

- [zendframework/zend-validator#180](https://github.com/zendframework/zend-validator/pull/180) fixes how
  `Laminas\Validator\File\MimeType` "closes" the open FileInfo handle for the file
  being validated, using `unset()` instead of `finfo_close()`; this resolves a
  segfault that occurs on older PHP versions.
- [zendframework/zend-validator#174](https://github.com/zendframework/zend-validator/pull/174) fixes how
  `Laminas\Validator\Between` handles two situations: (1) when a non-numeric value
  is validated against numeric min/max values, and (2) when a numeric value is
  validated against non-numeric min/max values. Previously, these incorrectly
  validated as true; now they are marked invalid.

## 2.9.1 - 2017-05-17

### Added

- Nothing.

### Changes

- [zendframework/zend-validator#154](https://github.com/zendframework/zend-validator/pull/154) updates the
  `CreditCard` validator to allow 19 digit Discover card values, and 13 and 19
  digit Visa card values, which are now allowed (see
  https://en.wikipedia.org/wiki/Payment_card_number).
- [zendframework/zend-validator#162](https://github.com/zendframework/zend-validator/pull/162) updates the
  `Hostname` validator to support `.hr` (Croatia) IDN domains.
- [zendframework/zend-validator#163](https://github.com/zendframework/zend-validator/pull/163) updates the
  `Iban` validator to support Belarus.

### Deprecated

- Nothing.

### Removed

- Nothing.

### Fixed

- [zendframework/zend-validator#168](https://github.com/zendframework/zend-validator/pull/168) fixes how the
  `ValidatorPluginManagerFactory` factory initializes the plugin manager instance,
  ensuring it is injecting the relevant configuration from the `config` service
  and thus seeding it with configured validator services. This means
  that the `validators` configuration will now be honored in non-laminas-mvc contexts.

## 2.9.0 - 2017-03-17

### Added

- [zendframework/zend-validator#78](https://github.com/zendframework/zend-validator/pull/78) added
  `%length%` as an optional message variable in StringLength validator

### Deprecated

- Nothing.

### Removed

- [zendframework/zend-validator#151](https://github.com/zendframework/zend-validator/pull/151) dropped
  php 5.5 support

### Fixed

- [zendframework/zend-validator#147](https://github.com/zendframework/zend-validator/issues/147)
  [zendframework/zend-validator#148](https://github.com/zendframework/zend-validator/pull/148) adds further
  `"suggest"` clauses in `composer.json`, since some dependencies are not always
  required, and may lead to runtime failures.
- [zendframework/zend-validator#66](https://github.com/zendframework/zend-validator/pull/66) fixed
  EmailAddress validator applying IDNA conversion to local part 
- [zendframework/zend-validator#88](https://github.com/zendframework/zend-validator/pull/88) fixed NotEmpty
  validator incorrectly applying types bitmaps
- [zendframework/zend-validator#150](https://github.com/zendframework/zend-validator/pull/150) fixed Hostname
  validator not allowing some characters in .dk IDN

## 2.8.2 - 2017-01-29

### Added

- [zendframework/zend-validator#110](https://github.com/zendframework/zend-validator/pull/110) adds new
  Mastercard 2-series BINs

### Deprecated

- Nothing.

### Removed

- Nothing.

### Fixed

- [zendframework/zend-validator#81](https://github.com/zendframework/zend-validator/pull/81) registers the
  Uuid validator into ValidatorPluginManager.

## 2.8.1 - 2016-06-23

### Added

- Nothing.

### Deprecated

- Nothing.

### Removed

- Nothing.

### Fixed

- [zendframework/zend-validator#92](https://github.com/zendframework/zend-validator/pull/92) adds message
  templates to the `ExcludeMimeType` validator, to allow differentiating
  validation error messages from the `MimeType` validator.

## 2.8.0 - 2016-05-16

### Added

- [zendframework/zend-validator#58](https://github.com/zendframework/zend-validator/pull/58) adds a new
  `Uuid` validator, capable of validating if Versions 1-5 UUIDs are well-formed.
- [zendframework/zend-validator#64](https://github.com/zendframework/zend-validator/pull/64) ports
  `Laminas\ModuleManager\Feature\ValidatorProviderInterface` to
  `Laminas\Validator\ValidatorProviderInterface`, and updates the `Module::init()`
  to typehint against the new interface instead of the one from
  laminas-modulemanager. Applications targeting laminas-mvc v3 can start updating
  their code to implement the new interface, or simply duck-type against it.

### Deprecated

- Nothing.

### Removed

- Nothing.

### Fixed

- Nothing.

## 2.7.3 - 2016-05-16

### Added

- [zendframework/zend-validator#67](https://github.com/zendframework/zend-validator/pull/67) adds support
  for Punycoded top-level domains in the `Hostname` validator.
- [zendframework/zend-validator#79](https://github.com/zendframework/zend-validator/pull/79) adds and
  publishes the documentation to https://docs.laminas.dev/laminas-validator/

### Deprecated

- Nothing.

### Removed

- Nothing.

### Fixed

- Nothing.

## 2.7.2 - 2016-04-18

### Added

- Nothing.

### Deprecated

- Nothing.

### Removed

- Nothing.

### Fixed

- [zendframework/zend-validator#65](https://github.com/zendframework/zend-validator/pull/65) fixes the
  `Module::init()` method to properly receive a `ModuleManager` instance, and
  not expect a `ModuleEvent`.

## 2.7.1 - 2016-04-06

### Added

- Nothing.

### Deprecated

- Nothing.

### Removed

- Nothing.

### Fixed

- This release updates the TLD list to the latest version from the IANA.

## 2.7.0 - 2016-04-06

### Added

- [zendframework/zend-validator#63](https://github.com/zendframework/zend-validator/pull/63) exposes the
  package as a Laminas component and/or generic configuration provider, by adding the
  following:
  - `ValidatorPluginManagerFactory`, which can be consumed by container-interop /
    laminas-servicemanager to create and return a `ValidatorPluginManager` instance.
  - `ConfigProvider`, which maps the service `ValidatorManager` to the above
    factory.
  - `Module`, which does the same as `ConfigProvider`, but specifically for
    laminas-mvc applications. It also provices a specification to
    `Laminas\ModuleManager\Listener\ServiceListener` to allow modules to provide
    validator configuration.

### Deprecated

- Nothing.

### Removed

- Nothing.

### Fixed

- Nothing.

## 2.6.0 - 2016-02-17

### Added

- [zendframework/zend-validator#18](https://github.com/zendframework/zend-validator/pull/18) adds a `GpsPoint`
  validator for validating GPS coordinates.
- [zendframework/zend-validator#47](https://github.com/zendframework/zend-validator/pull/47) adds two new
  classes, `Laminas\Validator\Isbn\Isbn10` and `Isbn13`; these classes are the
  result of an extract class refactoring, and contain the logic specific to
  calcualting the checksum for each ISBN style. `Laminas\Validator\Isbn` now
  instantiates the appropriate one and invokes it.
- [zendframework/zend-validator#46](https://github.com/zendframework/zend-validator/pull/46) updates
  `Laminas\Validator\Db\AbstractDb` to implement `Laminas\Db\Adapter\AdapterAwareInterface`,
  by composing `Laminas\Db\Adapter\AdapterAwareTrait`.

### Deprecated

- Nothing.

### Removed

- [zendframework/zend-validator#55](https://github.com/zendframework/zend-validator/pull/55) removes some
  checks for `safe_mode` within the `MimeType` validator, as `safe_mode` became
  obsolete starting with PHP 5.4.

### Fixed

- [zendframework/zend-validator#45](https://github.com/zendframework/zend-validator/pull/45) fixes aliases
  mapping the deprecated `Float` and `Int` validators to their `Is*` counterparts.
- [zendframework/zend-validator#49](https://github.com/zendframework/zend-validator/pull/49)
  [zendframework/zend-validator#50](https://github.com/zendframework/zend-validator/pull/50), and
  [zendframework/zend-validator#51](https://github.com/zendframework/zend-validator/pull/51) update the
  code to be forwards-compatible with laminas-servicemanager and laminas-stdlib v3.
- [zendframework/zend-validator#56](https://github.com/zendframework/zend-validator/pull/56) fixes the regex
  in the `Ip` validator to escape `.` characters used as IP delimiters.

## 2.5.4 - 2016-02-17

### Added

- Nothing.

### Deprecated

- Nothing.

### Removed

- Nothing.

### Fixed

- [zendframework/zend-validator#44](https://github.com/zendframework/zend-validator/pull/44) corrects the
  grammar on the `NOT_GREATER_INCLUSIVE` validation error message.
- [zendframework/zend-validator#45](https://github.com/zendframework/zend-validator/pull/45) adds normalized
  aliases for the i18n isfloat/isint validators.
- Updates the hostname validator regexes per the canonical service on which they
  are based.
- [zendframework/zend-validator#52](https://github.com/zendframework/zend-validator/pull/52) updates the
  `Barcode` validator to cast empty options passed to the constructor to an
  empty array, fixing type mismatch errors.
- [zendframework/zend-validator#54](https://github.com/zendframework/zend-validator/pull/54) fixes the IP
  address detection in the `Hostname` validator to ensure that IPv6 is detected
  correctly.
- [zendframework/zend-validator#56](https://github.com/zendframework/zend-validator/pull/56) updates the
  regexes used by the `IP` validator when comparing ipv4 addresses to ensure a
  literal `.` is tested between network segments.

## 2.5.3 - 2015-09-03

### Added

- [zendframework/zend-validator#30](https://github.com/zendframework/zend-validator/pull/30) adds tooling to
  ensure that the Hostname TLD list stays up-to-date as changes are pushed for
  the repository.

### Deprecated

- Nothing.

### Removed

- Nothing.

### Fixed

- [zendframework/zend-validator#17](https://github.com/zendframework/zend-validator/pull/17) and
  [zendframework/zend-validator#29](https://github.com/zendframework/zend-validator/pull/29) provide more
  test coverage, and fix a number of edge cases, primarily in validator option
  verifications.
- [zendframework/zend-validator#26](https://github.com/zendframework/zend-validator/pull/26) fixes tests for
  `StaticValidator` such that they make correct assertions now. In doing so, we
  determined that it was possible to pass an indexed array of options, which
  could lead to unexpected results, often leading to false positives when
  validating. To correct this situation, `StaticValidator::execute()` now raises
  an `InvalidArgumentException` when an indexed array is detected for the
  `$options` argument.
- [zendframework/zend-validator#35](https://github.com/zendframework/zend-validator/pull/35) modifies the
  `NotEmpty` validator to no longer treat the float `0.0` as an empty value for
  purposes of validation.
- [zendframework/zend-validator#25](https://github.com/zendframework/zend-validator/pull/25) fixes the
  `Date` validator to check against `DateTimeImmutable` and not
  `DateTimeInterface` (as PHP has restrictions currently on how the latter can
  be used).

## 2.5.2 - 2015-07-16

### Added

- [zendframework/zend-validator#8](https://github.com/zendframework/zend-validator/pull/8) adds a "strict"
  configuration option; when enabled (the default), the length of the address is
  checked to ensure it follows the specification.

### Deprecated

- Nothing.

### Removed

- Nothing.

### Fixed

- [zendframework/zend-validator#8](https://github.com/zendframework/zend-validator/pull/8) fixes bad
  behavior on the part of the `idn_to_utf8()` function, returning the original
  address in the case that the function fails.
- [zendframework/zend-validator#11](https://github.com/zendframework/zend-validator/pull/11) fixes
  `ValidatorChain::prependValidator()` so that it works on HHVM.
- [zendframework/zend-validator#12](https://github.com/zendframework/zend-validator/pull/12) adds "6772" to
  the Maestro range of the `CreditCard` validator.<|MERGE_RESOLUTION|>--- conflicted
+++ resolved
@@ -2,7 +2,6 @@
 
 All notable changes to this project will be documented in this file, in reverse chronological order by release.
 
-<<<<<<< HEAD
 ## 2.14.0 - TBD
 
 ### Added
@@ -25,10 +24,7 @@
 
 - Nothing.
 
-## 2.13.1 - TBD
-=======
 ## 2.13.1 - 2020-01-15
->>>>>>> 1bac2bd9
 
 ### Added
 
