# Changelog

All notable changes to this project will be documented in this file, in reverse chronological order by release.

<<<<<<< HEAD
## 2.6.0 - TBD

### Added

- [#18](https://github.com/zendframework/zend-validator/pull/18) adds a `GpsPoint`
  validator for validating GPS coordinates.
=======
## 2.5.3 - TBD

### Added

- Nothing.
>>>>>>> 2d9ae3b6

### Deprecated

- Nothing.

### Removed

- Nothing.

### Fixed

- Nothing.

## 2.5.2 - 2015-07-16

### Added

- [#8](https://github.com/zendframework/zend-validator/pull/8) adds a "strict"
  configuration option; when enabled (the default), the length of the address is
  checked to ensure it follows the specification.

### Deprecated

- Nothing.

### Removed

- Nothing.

### Fixed

- [#8](https://github.com/zendframework/zend-validator/pull/8) fixes bad
  behavior on the part of the `idn_to_utf8()` function, returning the original
  address in the case that the function fails.
- [#11](https://github.com/zendframework/zend-validator/pull/11) fixes
  `ValidatorChain::prependValidator()` so that it works on HHVM.
- [#12](https://github.com/zendframework/zend-validator/pull/12) adds "6772" to
  the Maestro range of the `CreditCard` validator.<|MERGE_RESOLUTION|>--- conflicted
+++ resolved
@@ -2,20 +2,30 @@
 
 All notable changes to this project will be documented in this file, in reverse chronological order by release.
 
-<<<<<<< HEAD
 ## 2.6.0 - TBD
 
 ### Added
 
 - [#18](https://github.com/zendframework/zend-validator/pull/18) adds a `GpsPoint`
   validator for validating GPS coordinates.
-=======
+
+### Deprecated
+
+- Nothing.
+
+### Removed
+
+- Nothing.
+
+### Fixed
+
+- Nothing.
+
 ## 2.5.3 - TBD
 
 ### Added
 
 - Nothing.
->>>>>>> 2d9ae3b6
 
 ### Deprecated
 
